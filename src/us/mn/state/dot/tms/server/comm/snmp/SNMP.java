/*
 * IRIS -- Intelligent Roadway Information System
<<<<<<< HEAD
 * Copyright (C) 2000-2023  Minnesota Department of Transportation
=======
 * Copyright (C) 2000-2021  Minnesota Department of Transportation
 * Copyright (C) 2019  Iteris Inc.
>>>>>>> 97cded39
 *
 * This program is free software; you can redistribute it and/or modify
 * it under the terms of the GNU General Public License as published by
 * the Free Software Foundation; either version 2 of the License, or
 * (at your option) any later version.
 *
 * This program is distributed in the hope that it will be useful,
 * but WITHOUT ANY WARRANTY; without even the implied warranty of
 * MERCHANTABILITY or FITNESS FOR A PARTICULAR PURPOSE.  See the
 * GNU General Public License for more details.
 */
package us.mn.state.dot.tms.server.comm.snmp;

import java.io.IOException;
import java.io.InputStream;
import java.io.OutputStream;
import java.io.ByteArrayOutputStream;
import java.util.ArrayList;
import us.mn.state.dot.sched.DebugLog;
import us.mn.state.dot.tms.server.comm.CommMessage;
import us.mn.state.dot.tms.server.comm.ParsingException;

/**
 * Simple Network Management Protocol (SNMP)
 *
 * @author Douglas Lau
 * @author Michael Darter
 */
public class SNMP extends BER {

	/** SNMP debug log */
	static private final DebugLog SNMP_LOG = new DebugLog("snmp");

	/** SNMP error status codes */
	static private final int NO_ERROR = 0;
	static private final int TOO_BIG = 1;
	static private final int NO_SUCH_NAME = 2;
	static private final int BAD_VALUE = 3;
	static private final int READ_ONLY = 4;
	static private final int GEN_ERROR = 5;

	/** Get a tag that matches */
	@Override
	protected Tag getTag(byte clazz, boolean constructed, int number) {
		Tag tag = super.getTag(clazz, constructed, number);
		if (tag != null)
			return tag;
		else
			return SNMPTag.fromValues(clazz, constructed, number);
	}

	/** SNMP version number */
	static public final int SNMP_VERSION = 0;

<<<<<<< HEAD
	/** Public community name */
	static public final String PUBLIC = "Public";
=======
	/** Ledstar firmware bug workaround. Instead of 128,129,130,..., it
	 * returns -128,-127,-126,... */
	static private final int REQUEST_ID_MAX_LEDSTAR_BUG = 127;

	/** Last SNMP request-id */
	private int last_request = 0;
>>>>>>> 97cded39

	/** Encode an SNMP message */
	private void encodeSNMPMessage(String community) throws IOException {
		byte[] pdu = getEncodedData();
		encodeInteger(SNMP_VERSION);
		encodeOctetString(community.getBytes());
		encoder.write(pdu);
		encodeSequence(getEncodedData());
	}

	/** Decode an SNMP message */
	private void decodeSNMPMessage(InputStream is, String community)
		throws IOException
	{
		if (decodeSequence(is) > is.available())
			throw new ParsingException("INVALID SNMP LENGTH");
		if (decodeInteger(is) != 0)
			throw new ParsingException("SNMP VERSION MISMATCH");
		String c = new String(decodeOctetString(is));
		if (!c.equals(community))
			throw new ParsingException("SNMP COMMUNITY MISMATCH");
	}

	/** SNMP message class */
	public class Message implements CommMessage<ASN1Object> {

		/** Output stream for this message */
		private final OutputStream os;

		/** Input stream for this message */
		private final InputStream is;

		/** Community name */
		private final String community;

		/** SNMP request-id */
		public final int request_id;

		/** List of objects set or get with this message */
		private final ArrayList<ASN1Object> mos =
			new ArrayList<ASN1Object>();

		/** Create a new SNMP message */
		public Message(OutputStream o, InputStream i, String c,
			int req_id)
		{
			os = o;
			is = i;
<<<<<<< HEAD
			community = (c != null) ? c : PUBLIC;
			request_id = req_id;
=======
			community = (c != null) ? c : "";
			request_id = last_request++;
			if (last_request > REQUEST_ID_MAX_LEDSTAR_BUG)
				last_request = 0;
>>>>>>> 97cded39
		}

		/** Add a controller property */
		public void add(ASN1Object prop) {
			mos.add(prop);
		}

		/** Query the controller properties.  This is accomplished with
		 * an SNMP get-request.
		 * @throws IOException On any errors sending a request or
		 *         receiving response */
		public void queryProps() throws IOException {
			if (mos.isEmpty())
				return;
			is.skip(is.available());
			encodeVarBindList(false);
			encodeRequestPDU(SNMPTag.GET_REQUEST);
			encodeSNMPMessage(community);
			encoder.writeTo(os);
			encoder.reset();
			os.flush();
			decodeResponse();
		}

		/** Log a property query */
		@Override
		public void logQuery(ASN1Object prop) {
			// not implemented
		}

		/** Log a property store */
		@Override
		public void logStore(ASN1Object prop) {
			// not implemented
		}

		/** Log an error */
		@Override
		public void logError(String m) {
			// not implemented
		}

		/** Store the controller properties.  This is accomplished with
		 * an SNMP set-request.
		 * @throws IOException On any errors sending a request or
		 *         receiving response */
		public void storeProps() throws IOException {
			if (mos.isEmpty())
				return;
			is.skip(is.available());
			encodeVarBindList(true);
			encodeRequestPDU(SNMPTag.SET_REQUEST);
			encodeSNMPMessage(community);
			encoder.writeTo(os);
			encoder.reset();
			os.flush();
			decodeResponse();
		}

		/** Decode a response to a SET or GET request */
		private void decodeResponse() throws IOException {
			for (int i = 0;; i++) {
				try {
					decodeSNMPMessage(is, community);
					decodeResponsePDU(is);
					decodeVarBindList(is);
					return;
				}
				catch (RequestIDException e) {
					SNMP_LOG.log(e.getMessage());
					is.skip(is.available());
					if (i >= 5)
						throw e;
				}
			}
		}

		/** Encode a null variable binding */
		private void encodeVarBind(ASN1Object mo, boolean set)
			throws IOException
		{
			encodeObjectIdentifier(mo.oid());
			if (set)
				mo.encode(SNMP.this);
			else
				encodeNull();
			encodeSequence(getEncodedData());
		}

		/** Encode the variable binding list */
		private void encodeVarBindList(boolean set) throws IOException {
			ByteArrayOutputStream vb = new ByteArrayOutputStream();
			for (ASN1Object mo: mos) {
				encodeVarBind(mo, set);
				vb.write(getEncodedData());
			}
			encodeSequence(vb.toByteArray());
		}

		/** Encode an SNMP request PDU
		 * @param tag PDU type identifier */
		private void encodeRequestPDU(Tag tag) throws IOException {
			byte[] varBindList = getEncodedData();
			encodeInteger(request_id);
			encodeInteger(0);	// error-status
			encodeInteger(0);	// error-index
			encoder.write(varBindList);
			byte[] buffer = getEncodedData();
			encodeIdentifier(tag);
			encodeLength(buffer.length);
			encoder.write(buffer);
		}

		/** Decode a variable binding */
		private void decodeVarBind(InputStream is, ASN1Object mo)
			throws IOException
		{
			decodeSequence(is);
			// FIXME: compare with OID from mo
			decodeObjectIdentifier(is);
			mo.decode(is, SNMP.this);
		}

		/** Decode the variable binding list */
		private void decodeVarBindList(InputStream is)
			throws IOException
		{
			decodeSequence(is);
			for (ASN1Object mo: mos)
				decodeVarBind(is, mo);
		}

		/** Decode an SNMP response PDU */
		private void decodeResponsePDU(InputStream is)
			throws IOException
		{
			if (decodeIdentifier(is) != SNMPTag.GET_RESPONSE)
				throw new ParsingException("!GET_RESPONSE TAG");
			if (decodeLength(is) > is.available())
				throw new ParsingException("INVALID PDU LEN");
			int req = decodeInteger(is);
			if (req != request_id)
				throw new RequestIDException(req, request_id);
			int error = decodeInteger(is);
			int index = decodeInteger(is);
			switch (error) {
			case TOO_BIG:
				throw new TooBig();
			case NO_SUCH_NAME:
				throw new NoSuchName(getName(index));
			case BAD_VALUE:
				throw new BadValue(getObject(index));
			case READ_ONLY:
				throw new ReadOnly(getName(index));
			case GEN_ERROR:
				throw new GenError(getObject(index));
			}
		}

		/** Get the object name/value */
		private String getObject(int i) {
			if (i > 0 && i <= mos.size())
				return mos.get(i - 1).toString();
			else
				return String.valueOf(i);
		}

		/** Get the object name */
		private String getName(int i) {
			if (i > 0 && i <= mos.size())
				return mos.get(i - 1).getName();
			else
				return String.valueOf(i);
		}
	}
}<|MERGE_RESOLUTION|>--- conflicted
+++ resolved
@@ -1,11 +1,7 @@
 /*
  * IRIS -- Intelligent Roadway Information System
-<<<<<<< HEAD
  * Copyright (C) 2000-2023  Minnesota Department of Transportation
-=======
- * Copyright (C) 2000-2021  Minnesota Department of Transportation
  * Copyright (C) 2019  Iteris Inc.
->>>>>>> 97cded39
  *
  * This program is free software; you can redistribute it and/or modify
  * it under the terms of the GNU General Public License as published by
@@ -60,17 +56,8 @@
 	/** SNMP version number */
 	static public final int SNMP_VERSION = 0;
 
-<<<<<<< HEAD
 	/** Public community name */
 	static public final String PUBLIC = "Public";
-=======
-	/** Ledstar firmware bug workaround. Instead of 128,129,130,..., it
-	 * returns -128,-127,-126,... */
-	static private final int REQUEST_ID_MAX_LEDSTAR_BUG = 127;
-
-	/** Last SNMP request-id */
-	private int last_request = 0;
->>>>>>> 97cded39
 
 	/** Encode an SNMP message */
 	private void encodeSNMPMessage(String community) throws IOException {
@@ -119,15 +106,8 @@
 		{
 			os = o;
 			is = i;
-<<<<<<< HEAD
 			community = (c != null) ? c : PUBLIC;
 			request_id = req_id;
-=======
-			community = (c != null) ? c : "";
-			request_id = last_request++;
-			if (last_request > REQUEST_ID_MAX_LEDSTAR_BUG)
-				last_request = 0;
->>>>>>> 97cded39
 		}
 
 		/** Add a controller property */
