--- conflicted
+++ resolved
@@ -1,11 +1,7 @@
 /*
  * IRIS -- Intelligent Roadway Information System
-<<<<<<< HEAD
  * Copyright (C) 2000-2023  Minnesota Department of Transportation
-=======
- * Copyright (C) 2000-2020  Minnesota Department of Transportation
  * Copyright (C) 2018  Iteris Inc.
->>>>>>> 97cded39
  *
  * This program is free software; you can redistribute it and/or modify
  * it under the terms of the GNU General Public License as published by
@@ -148,15 +144,10 @@
 		throws IOException
 	{
 		ControllerImpl c = o.getController();
-<<<<<<< HEAD
 		int req_id = generateReqId(o);
-		return snmp.new Message(m.getOutputStream(c),
-			m.getInputStream("", c), c.getPassword(), req_id);
-=======
 		String pw = c.getPassword();
 		clog("ctl=" + c.getName() + " pw=" + pw);
 		return snmp.new Message(m.getOutputStream(c),
-			m.getInputStream("", c), pw);
->>>>>>> 97cded39
+			m.getInputStream("", c), pw, req_id);
 	}
 }