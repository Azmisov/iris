/*
 * IRIS -- Intelligent Roadway Information System
 * Copyright (C) 2018-2023  Minnesota Department of Transportation
 *
 * This program is free software; you can redistribute it and/or modify
 * it under the terms of the GNU General Public License as published by
 * the Free Software Foundation; either version 2 of the License, or
 * (at your option) any later version.
 *
 * This program is distributed in the hope that it will be useful,
 * but WITHOUT ANY WARRANTY; without even the implied warranty of
 * MERCHANTABILITY or FITNESS FOR A PARTICULAR PURPOSE.  See the
 * GNU General Public License for more details.
 */
package us.mn.state.dot.tms.server.comm.ntcip;

import java.io.File;
import java.io.PrintWriter;
import java.io.IOException;
import us.mn.state.dot.tms.server.DMSImpl;
import us.mn.state.dot.tms.server.comm.CommMessage;
import us.mn.state.dot.tms.server.comm.PriorityLevel;
import us.mn.state.dot.tms.server.comm.ntcip.mib1203.*;
import static us.mn.state.dot.tms.server.comm.ntcip.mib1203.MIB1203.*;
import us.mn.state.dot.tms.server.comm.snmp.ASN1Enum;
import us.mn.state.dot.tms.server.comm.snmp.ASN1Integer;
import us.mn.state.dot.tms.server.comm.snmp.ASN1OctetString;
import us.mn.state.dot.tms.server.comm.snmp.DisplayString;
import us.mn.state.dot.tms.server.comm.snmp.NoSuchName;
import us.mn.state.dot.tms.utils.DevelCfg;

/**
 * Operation to query all fonts on a DMS controller.
 *
 * @author Douglas Lau
 */
public class OpQueryDMSFonts extends OpDMS {

	/** Make a font status object */
	static private ASN1Enum<FontStatus> makeStatus(int row) {
		return new ASN1Enum<FontStatus>(FontStatus.class,
			fontStatus.node, row);
	}

	/** Directory to store font files */
	static private final String FONT_FILE_DIR = 
		DevelCfg.get("font.output.dir", "/var/lib/iris/fonts/");

	/** Create a writer for a font file */
	private PrintWriter createWriter(String f) throws IOException {
		File file = new File(dir, f);
		return new PrintWriter(file);
	}

	/** Number of fonts supported */
	private final ASN1Integer num_fonts = numFonts.makeInt();

	/** Maximum number of characters in a font */
	private final ASN1Integer max_characters = maxFontCharacters.makeInt();

	/** Maximum character size */
	private final ASN1Integer max_char_sz = fontMaxCharacterSize.makeInt();

	/** Directory to write font files */
	private final File dir;

	/** Create a new operation to query fonts from a DMS */
	public OpQueryDMSFonts(DMSImpl d) {
		super(PriorityLevel.POLL_LOW, d);
		dir = new File(FONT_FILE_DIR, d.getName());
		if (!dir.exists())
			dir.mkdirs();
	}

	/** Create the second phase of the operation */
	@Override
	protected Phase phaseTwo() {
		return new Query1203Version();
	}

	/** Phase to determine if v2 or greater */
	private class Query1203Version extends Phase {

		/** Query the maximum character size (v2 only) */
		@SuppressWarnings("unchecked")
		public Phase poll(CommMessage mess) throws IOException {
			mess.add(max_char_sz);
			try {
				mess.queryProps();
				logQuery(max_char_sz);
			}
			catch (NoSuchName e) {
				// Note: if this object doesn't exist, then the
				//       sign must not support v2.
			}
			return new QueryNumFonts();
		}
	}

	/** Is DMS 1203v2 or later? */
	private boolean isAtLeastV2() {
		return max_char_sz.getInteger() > 0;
	}

	/** Phase to query the number of supported fonts */
	private class QueryNumFonts extends Phase {

		/** Query the number of supported fonts */
		@SuppressWarnings("unchecked")
		public Phase poll(CommMessage mess) throws IOException {
			mess.add(num_fonts);
			mess.add(max_characters);
			mess.queryProps();
			logQuery(num_fonts);
			logQuery(max_characters);
			writeLimits();
			return nextFont(0);
		}
	}

	/** Write the font limits */
	private void writeLimits() throws IOException {
		PrintWriter writer = createWriter("limits.txt");
		writer.println("numFonts: " + num_fonts);
		writer.println("maxFontCharacters: " + max_characters);
		writer.println("fontMaxCharacterSize: " + max_char_sz);
		writer.flush();
		writer.close();
	}

	/** Get phase to query the next font */
	private Phase nextFont(int r) throws IOException {
		return (r < num_fonts.getInteger())
		      ? new QueryFont(r + 1)
		      : null;
	}

	/** Phase to query one row of font table */
	private class QueryFont extends Phase {

		/** Row to query */
		private final int row;

		private final ASN1Integer number;
		private final DisplayString name;
		private final ASN1Integer height;
		private final ASN1Integer char_spacing;
		private final ASN1Integer line_spacing;
		private final ASN1Integer version;
		private final ASN1Enum<FontStatus> status;

		/** Create a query font phase */
		private QueryFont(int r) throws IOException {
			row = r;
			number = fontNumber.makeInt(row);
			name = new DisplayString(fontName.node, row);
			height = fontHeight.makeInt(row);
			char_spacing = fontCharSpacing.makeInt(row);
			line_spacing = fontLineSpacing.makeInt(row);
			version = fontVersionID.makeInt(row);
			status = makeStatus(row);
			status.setEnum(FontStatus.unmanaged);
		}

		/** Query one row in font table */
		@SuppressWarnings("unchecked")
<<<<<<< HEAD
		protected Phase poll(CommMessage mess) throws IOException {
=======
		public Phase poll(CommMessage mess) throws IOException {
			ASN1Integer number = fontNumber.makeInt(row);
			DisplayString name = new DisplayString(fontName.node,
				row);
			ASN1Integer height = fontHeight.makeInt(row);
			ASN1Integer char_spacing = fontCharSpacing.makeInt(row);
			ASN1Integer line_spacing = fontLineSpacing.makeInt(row);
			ASN1Integer version = fontVersionID.makeInt(row);
>>>>>>> 97cded39
			mess.add(number);
			mess.add(name);
			mess.add(height);
			mess.add(char_spacing);
			mess.add(line_spacing);
			mess.add(version);
			if (isAtLeastV2())
				mess.add(status);
			try {
				mess.queryProps();
				logQuery(number);
				logQuery(name);
				logQuery(height);
				logQuery(char_spacing);
				logQuery(line_spacing);
				logQuery(version);
				logQuery(status);
			}
			catch (NoSuchName e) {
				// Note: some vendors respond with NoSuchName
				//       if the font is not valid
				return nextFont(row);
			}
			return isValid() ? writeHeader() : nextFont(row);
		}

		/** Check if font is valid */
		private boolean isValid() {
			return status.getEnum().isValid()
			    && height.getInteger() > 0;
		}

		/** Write the font header */
		private Phase writeHeader() throws IOException {
			PrintWriter writer = createWriter("f" + number +
				".ifnt");
			writer.println("name: " + name);
			writer.println("font_number: " + number);
			writer.println("height: " + height);
			writer.println("width: 0");
			writer.println("line_spacing: " + line_spacing);
			writer.println("char_spacing: " + char_spacing);
			return nextCharacter(writer, height.getInteger(),
				row, 0);
		}
	}

	/** Get phase to query the next character in a font */
	private Phase nextCharacter(PrintWriter writer, int height, int r,
		int cr) throws IOException
	{
		if (cr < max_characters.getInteger())
			return new QueryCharacter(writer, height, r, cr + 1);
		else {
			writer.flush();
			writer.close();
			return nextFont(r);
		}
	}

	/** Phase to query one character */
	private class QueryCharacter extends Phase {
		private final PrintWriter writer;
		private final int height;
		private final int row;
		private final int crow;
		private final ASN1Integer char_width;
		private final ASN1OctetString char_bitmap;

		/** Create a new add character phase */
		public QueryCharacter(PrintWriter w, int h, int r, int cr) {
			writer = w;
			height = h;
			row = r;
			crow = cr;
			char_width = characterWidth.makeInt(row,
				crow);
			char_bitmap = new ASN1OctetString(
				characterBitmap.node, row, crow);
		}

		/** Add a character to the font table */
		@SuppressWarnings("unchecked")
<<<<<<< HEAD
		protected Phase poll(CommMessage mess) throws IOException {
=======
		public Phase poll(CommMessage mess) throws IOException {
			ASN1Integer char_width = characterWidth.makeInt(row,
				crow);
			ASN1OctetString char_bitmap = new ASN1OctetString(
				characterBitmap.node, row, crow);
>>>>>>> 97cded39
			mess.add(char_width);
			mess.add(char_bitmap);
			mess.queryProps();
			logQuery(char_width);
			logQuery(char_bitmap);
			if (char_width.getInteger() > 0)
				writeChar();
			return nextCharacter(writer, height, row, crow);
		}

		/** Write character data */
		private void writeChar() throws IOException {
			writer.println();
			writer.println("codepoint: " + crow + ' ' +
				(char) crow);
			int width = char_width.getInteger();
			for (int y = 0; y < height; y++) {
				for (int x = 0; x < width; x++) {
					if (isPixelLit(x, y))
						writer.print('X');
					else
						writer.print('.');
				}
				writer.println();
			}
		}

		/** Check if a pixel is lit */
		private boolean isPixelLit(int x, int y) {
			int pos = y * char_width.getInteger() + x;
			int off = pos / 8;
			int bit = 7 - (pos & 7); // 0b0111
			byte[] bitmap = char_bitmap.getByteValue();
			return (bitmap[off] >> bit & 1) != 0;
		}
	}
}<|MERGE_RESOLUTION|>--- conflicted
+++ resolved
@@ -164,18 +164,7 @@
 
 		/** Query one row in font table */
 		@SuppressWarnings("unchecked")
-<<<<<<< HEAD
-		protected Phase poll(CommMessage mess) throws IOException {
-=======
-		public Phase poll(CommMessage mess) throws IOException {
-			ASN1Integer number = fontNumber.makeInt(row);
-			DisplayString name = new DisplayString(fontName.node,
-				row);
-			ASN1Integer height = fontHeight.makeInt(row);
-			ASN1Integer char_spacing = fontCharSpacing.makeInt(row);
-			ASN1Integer line_spacing = fontLineSpacing.makeInt(row);
-			ASN1Integer version = fontVersionID.makeInt(row);
->>>>>>> 97cded39
+		public Phase poll(CommMessage mess) throws IOException {
 			mess.add(number);
 			mess.add(name);
 			mess.add(height);
@@ -259,15 +248,7 @@
 
 		/** Add a character to the font table */
 		@SuppressWarnings("unchecked")
-<<<<<<< HEAD
-		protected Phase poll(CommMessage mess) throws IOException {
-=======
-		public Phase poll(CommMessage mess) throws IOException {
-			ASN1Integer char_width = characterWidth.makeInt(row,
-				crow);
-			ASN1OctetString char_bitmap = new ASN1OctetString(
-				characterBitmap.node, row, crow);
->>>>>>> 97cded39
+		public Phase poll(CommMessage mess) throws IOException {
 			mess.add(char_width);
 			mess.add(char_bitmap);
 			mess.queryProps();
