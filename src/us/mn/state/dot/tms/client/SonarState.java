--- conflicted
+++ resolved
@@ -354,15 +354,8 @@
 		roads = new TypeCache<Road>(Road.class, this);
 		road_model = new ProxyListModel<Road>(roads);
 		road_model.initialize();
-<<<<<<< HEAD
 		geo_locs = new TypeCache<GeoLoc>(GeoLoc.class, this);
 		alarms = new TypeCache<Alarm>(Alarm.class, this);
-		alarm_model = new ProxyListModel<Alarm>(alarms);
-		alarm_model.initialize();
-=======
-		geo_locs = new TypeCache<GeoLoc>(GeoLoc.class);
-		alarms = new TypeCache<Alarm>(Alarm.class);
->>>>>>> 33e0a5c6
 		avail_alarm_model = new ProxyListModel<Alarm>(alarms) {
 			protected int doProxyAdded(Alarm proxy) {
 				if(proxy.getController() == null)
@@ -372,25 +365,15 @@
 			}
 		};
 		avail_alarm_model.initialize();
-<<<<<<< HEAD
+		r_nodes = new TypeCache<R_Node>(R_Node.class, this);
+		detectors = new TypeCache<Detector>(Detector.class, this);
+		stations = new TypeCache<Station>(Station.class, this);
 		cameras = new TypeCache<Camera>(Camera.class, this);
 		camera_model = new ProxyListModel<Camera>(cameras);
 		camera_model.initialize();
 		warn_signs = new TypeCache<WarningSign>(WarningSign.class,
 			this);
-		warn_model = new ProxyListModel<WarningSign>(warn_signs);
-		warn_model.initialize();
 		sign_groups = new TypeCache<SignGroup>(SignGroup.class, this);
-=======
-		r_nodes = new TypeCache<R_Node>(R_Node.class);
-		detectors = new TypeCache<Detector>(Detector.class);
-		stations = new TypeCache<Station>(Station.class);
-		cameras = new TypeCache<Camera>(Camera.class);
-		camera_model = new ProxyListModel<Camera>(cameras);
-		camera_model.initialize();
-		warn_signs = new TypeCache<WarningSign>(WarningSign.class);
-		sign_groups = new TypeCache<SignGroup>(SignGroup.class);
->>>>>>> 33e0a5c6
 		dms_sign_groups = new TypeCache<DmsSignGroup>(
 			DmsSignGroup.class, this);
 		sign_text = new TypeCache<SignText>(SignText.class, this);
